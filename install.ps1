--- conflicted
+++ resolved
@@ -587,21 +587,16 @@
 # Install witticism with Python 3.12 compatibility focus  
 Write-Host "Installing Witticism..." -ForegroundColor Blue
 
-<<<<<<< HEAD
-# Check for specific version via environment variable
-$witticismPackage = "witticism"
-if ($env:WITTICISM_VERSION) {
-    $witticismPackage = "witticism==$env:WITTICISM_VERSION"
-    Write-Host "   Installing specific version: $env:WITTICISM_VERSION" -ForegroundColor Blue
-=======
-# Determine version to install
-$witticismPackage = if ($Version) {
+# Determine version to install (prioritize environment variable for CI, then parameter)
+$witticismPackage = if ($env:WITTICISM_VERSION) {
+    Write-Host "   Installing specific version from env: $env:WITTICISM_VERSION" -ForegroundColor Blue
+    "witticism==$env:WITTICISM_VERSION"
+} elseif ($Version) {
     Write-Host "   Installing specific version: $Version" -ForegroundColor Blue
     "witticism==$Version"
 } else {
     Write-Host "   Installing latest stable version" -ForegroundColor Blue
     "witticism"
->>>>>>> ea0f88ca
 }
 
 # Force CPU-only PyTorch for Python 3.12 compatibility
@@ -628,11 +623,7 @@
 Write-Host "Installing... (this is normal, not frozen)" -ForegroundColor Green
 
 try {
-<<<<<<< HEAD
     # Use our Python 3.12 path explicitly
-=======
-    # Use our Python 3.12 path explicitly  
->>>>>>> ea0f88ca
     & $python312Path -m pipx install $witticismPackage $pipArgs
     
     if ($LASTEXITCODE -ne 0) {
